# .readthedocs.yml
# Read the Docs configuration file
# See https://docs.readthedocs.io/en/stable/config-file/v2.html for details

# Required
version: 3

# Build documentation in the docs/ directory with Sphinx
sphinx:
  builder: html
  configuration: docs/conf.py

# Optionally set the version of Python and requirements required to build your docs
<<<<<<< HEAD
python:
  version: 3.7
  install:
    - requirements: docs/requirements.txt
#    - method: setuptools
#      path: .
  system_packages: true
=======
#python:
#  version: 3.7
#  install:
#    - requirements: docs/requirements.txt
#    - method: setuptools
#      path: .
#
#  system_packages: true
>>>>>>> f07c0fc1
<|MERGE_RESOLUTION|>--- conflicted
+++ resolved
@@ -11,21 +11,10 @@
   configuration: docs/conf.py
 
 # Optionally set the version of Python and requirements required to build your docs
-<<<<<<< HEAD
 python:
   version: 3.7
   install:
     - requirements: docs/requirements.txt
 #    - method: setuptools
 #      path: .
-  system_packages: true
-=======
-#python:
-#  version: 3.7
-#  install:
-#    - requirements: docs/requirements.txt
-#    - method: setuptools
-#      path: .
-#
-#  system_packages: true
->>>>>>> f07c0fc1
+  system_packages: true